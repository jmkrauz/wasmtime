--- conflicted
+++ resolved
@@ -34,97 +34,6 @@
     body: *const VMFunctionBody,
     r: &Relocation,
 ) {
-<<<<<<< HEAD
-    for (i, function_relocs) in relocations.into_iter() {
-        for r in function_relocs {
-            use self::libcalls::*;
-            let target_func_address: usize = match r.reloc_target {
-                RelocationTarget::UserFunc(index) => match module.local.defined_func_index(index) {
-                    Some(f) => {
-                        let fatptr: *const [VMFunctionBody] = allocated_functions[f];
-                        fatptr as *const VMFunctionBody as usize
-                    }
-                    None => panic!("direct call to import"),
-                },
-                RelocationTarget::LibCall(libcall) => {
-                    use cranelift_codegen::ir::LibCall::*;
-                    match libcall {
-                        CeilF32 => wasmtime_f32_ceil as usize,
-                        FloorF32 => wasmtime_f32_floor as usize,
-                        TruncF32 => wasmtime_f32_trunc as usize,
-                        NearestF32 => wasmtime_f32_nearest as usize,
-                        CeilF64 => wasmtime_f64_ceil as usize,
-                        FloorF64 => wasmtime_f64_floor as usize,
-                        TruncF64 => wasmtime_f64_trunc as usize,
-                        NearestF64 => wasmtime_f64_nearest as usize,
-                        #[cfg(not(target_arch = "arm"))]
-                        Probestack => PROBESTACK as usize,
-                        other => panic!("unexpected libcall: {}", other),
-                    }
-                }
-                RelocationTarget::JumpTable(func_index, jt) => {
-                    match module.local.defined_func_index(func_index) {
-                        Some(f) => {
-                            let offset = *jt_offsets
-                                .get(f)
-                                .and_then(|ofs| ofs.get(jt))
-                                .expect("func jump table");
-                            let fatptr: *const [VMFunctionBody] = allocated_functions[f];
-                            fatptr as *const VMFunctionBody as usize + offset as usize
-                        }
-                        None => panic!("func index of jump table"),
-                    }
-                }
-            };
-
-            let fatptr: *const [VMFunctionBody] = allocated_functions[i];
-            let body = fatptr as *const VMFunctionBody;
-            match r.reloc {
-                #[cfg(target_pointer_width = "64")]
-                Reloc::Abs8 => unsafe {
-                    let reloc_address = body.add(r.offset as usize) as usize;
-                    let reloc_addend = r.addend as isize;
-                    let reloc_abs = (target_func_address as u64)
-                        .checked_add(reloc_addend as u64)
-                        .unwrap();
-                    write_unaligned(reloc_address as *mut u64, reloc_abs);
-                },
-                #[cfg(target_pointer_width = "32")]
-                Reloc::X86PCRel4 => unsafe {
-                    let reloc_address = body.add(r.offset as usize) as usize;
-                    let reloc_addend = r.addend as isize;
-                    let reloc_delta_u32 = (target_func_address as u32)
-                        .wrapping_sub(reloc_address as u32)
-                        .checked_add(reloc_addend as u32)
-                        .unwrap();
-                    write_unaligned(reloc_address as *mut u32, reloc_delta_u32);
-                },
-                #[cfg(target_pointer_width = "32")]
-                Reloc::X86CallPCRel4 => {
-                    // ignore
-                }
-                Reloc::X86PCRelRodata4 => {
-                    // ignore
-                }
-                Reloc::Arm32Call => unsafe {
-                    // Absolute address
-                    let reloc_address = body.add(r.offset as usize) as usize;
-                    let target_func_address = target_func_address as u32;
-
-                    // Split address into movw and movt immediate operands.
-                    let mut movw: u32 = *(reloc_address as *const u32);
-                    movw |= target_func_address & 0xffc;
-                    movw |= ((target_func_address >> 12) & 0xf) << 16;
-
-                    let mut movt: u32 = *(reloc_address as *const u32).offset(1);
-                    movt |= (target_func_address >> 16) & 0xfff;
-                    movt |= ((target_func_address >> 28) & 0xf) << 16;
-
-                    write_unaligned(reloc_address as *mut u32, movw);
-                    write_unaligned((reloc_address + 4) as *mut u32, movt);
-                },
-                _ => panic!("unsupported reloc kind"),
-=======
     use self::libcalls::*;
     let target_func_address: usize = match r.reloc_target {
         RelocationTarget::UserFunc(index) => match module.local.defined_func_index(index) {
@@ -145,6 +54,7 @@
                 FloorF64 => wasmtime_f64_floor as usize,
                 TruncF64 => wasmtime_f64_trunc as usize,
                 NearestF64 => wasmtime_f64_nearest as usize,
+                #[cfg(not(target_arch = "arm"))]
                 Probestack => PROBESTACK as usize,
                 other => panic!("unexpected libcall: {}", other),
             }
@@ -161,7 +71,6 @@
                     fatptr as *const VMFunctionBody as usize + offset as usize
                 }
                 None => panic!("func index of jump table"),
->>>>>>> 48014e8d
             }
         }
     };
@@ -193,6 +102,23 @@
         Reloc::X86PCRelRodata4 => {
             // ignore
         }
+        Reloc::Arm32Call => unsafe {
+            // Absolute address
+            let reloc_address = body.add(r.offset as usize) as usize;
+            let target_func_address = target_func_address as u32;
+
+            // Split address into movw and movt immediate operands.
+            let mut movw: u32 = *(reloc_address as *const u32);
+            movw |= target_func_address & 0xffc;
+            movw |= ((target_func_address >> 12) & 0xf) << 16;
+
+            let mut movt: u32 = *(reloc_address as *const u32).offset(1);
+            movt |= (target_func_address >> 16) & 0xfff;
+            movt |= ((target_func_address >> 28) & 0xf) << 16;
+
+            write_unaligned(reloc_address as *mut u32, movw);
+            write_unaligned((reloc_address + 4) as *mut u32, movt);
+        },
         _ => panic!("unsupported reloc kind"),
     }
 }
